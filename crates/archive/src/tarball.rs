//! Provides types and functions for fetching and unpacking a Node installation
//! tarball in Unix operating systems.

use std::fs::File;
use std::io::{Read, Seek, SeekFrom};
use std::path::Path;

<<<<<<< HEAD
use attohttpc::header::HeaderMap;
use failure::{self, Fail};
=======
use super::{Archive, ArchiveError, Origin};
use attohttpc::header::HeaderMap;
>>>>>>> 8e5a7227
use flate2::read::GzDecoder;
use fs_utils::ensure_containing_dir_exists;
use hyperx::header::{
    AcceptRanges, ByteRangeSpec, ContentLength, Header, Range, RangeUnit, TypedHeaders,
};
use progress_read::ProgressRead;
use tee::TeeReader;

/// A Node installation tarball.
pub struct Tarball {
    compressed_size: u64,
    // Some servers don't return the right data for byte range queries, so
    // getting the uncompressed archive size for tarballs is an Option.
    // If the uncompressed size is not available, the compressed size will be
    // used for the download/unpack progress indicator, so that will be slightly off.
    uncompressed_size: Option<u64>,
    data: Box<dyn Read>,
    origin: Origin,
}

/// Determines the length of an HTTP response's content in bytes, using
/// the HTTP `"Content-Length"` header.
<<<<<<< HEAD
fn content_length(headers: &HeaderMap) -> Result<u64, failure::Error> {
=======
fn content_length(headers: &HeaderMap) -> Result<u64, ArchiveError> {
>>>>>>> 8e5a7227
    headers
        .decode::<ContentLength>()
        .ok()
        .map(|v| v.0)
        .ok_or_else(|| ArchiveError::MissingHeaderError(String::from("Content-Length")))
}

impl Tarball {
    /// Loads a tarball from the specified file.
    pub fn load(mut source: File) -> Result<Box<dyn Archive>, ArchiveError> {
        let uncompressed_size = load_uncompressed_size(&mut source);
        let compressed_size = source.metadata()?.len();
        Ok(Box::new(Tarball {
            uncompressed_size,
            compressed_size,
            data: Box::new(source),
            origin: Origin::Local,
        }))
    }

    /// Initiate fetching of a tarball from the given URL, returning a
    /// tarball that can be streamed (and that tees its data to a local
    /// file as it streams).
<<<<<<< HEAD
    pub fn fetch(url: &str, cache_file: &Path) -> Result<Box<dyn Archive>, failure::Error> {
        let (status, headers, response) = attohttpc::get(url).send()?.split();

        if !status.is_success() {
            return Err(super::HttpError { code: status }.into());
=======
    pub fn fetch(url: &str, cache_file: &Path) -> Result<Box<dyn Archive>, ArchiveError> {
        let (status, headers, response) = attohttpc::get(url).send()?.split();

        if !status.is_success() {
            return Err(ArchiveError::HttpError(status));
>>>>>>> 8e5a7227
        }

        let compressed_size = content_length(&headers)?;
        let uncompressed_size = if accepts_byte_ranges(&headers) {
            fetch_uncompressed_size(url, compressed_size)
        } else {
            None
        };

        ensure_containing_dir_exists(&cache_file)?;
        let file = File::create(cache_file)?;
        let data = Box::new(TeeReader::new(response, file));

        Ok(Box::new(Tarball {
            uncompressed_size,
            compressed_size,
            data,
            origin: Origin::Remote,
        }))
    }
}

impl Archive for Tarball {
    fn compressed_size(&self) -> u64 {
        self.compressed_size
    }
    fn uncompressed_size(&self) -> Option<u64> {
        self.uncompressed_size
    }
    fn unpack(
        self: Box<Self>,
        dest: &Path,
        progress: &mut dyn FnMut(&(), usize),
    ) -> Result<(), ArchiveError> {
        let decoded = GzDecoder::new(self.data);
        let mut tarball = tar::Archive::new(ProgressRead::new(decoded, (), progress));
        tarball.unpack(dest)?;
        Ok(())
    }
    fn origin(&self) -> Origin {
        self.origin
    }
}

// From http://www.gzip.org/zlib/rfc-gzip.html#member-format
//
//   0   1   2   3   4   5   6   7
// +---+---+---+---+---+---+---+---+
// |     CRC32     |     ISIZE     |
// +---+---+---+---+---+---+---+---+
//
// ISIZE (Input SIZE)
//    This contains the size of the original (uncompressed) input data modulo 2^32.

/// Unpacks the `isize` field from a gzip payload as a 64-bit integer.
fn unpack_isize(packed: [u8; 4]) -> u64 {
    let unpacked32: u32 = (packed[0] as u32)
        + ((packed[1] as u32) << 8)
        + ((packed[2] as u32) << 16)
        + ((packed[3] as u32) << 24);

    unpacked32 as u64
}

/// Fetches just the `isize` field (the field that indicates the uncompressed size)
/// of a gzip file from a URL. This makes two round-trips to the server but avoids
/// downloading the entire gzip file. For very small files it's unlikely to be
/// more efficient than simply downloading the entire file up front.
<<<<<<< HEAD
fn fetch_isize(url: &str, len: u64) -> Result<[u8; 4], failure::Error> {
=======
fn fetch_isize(url: &str, len: u64) -> Result<[u8; 4], ArchiveError> {
>>>>>>> 8e5a7227
    let range_header = Range::Bytes(vec![ByteRangeSpec::FromTo(len - 4, len - 1)]);
    let (status, headers, mut response) = attohttpc::get(url)
        .header(Range::header_name(), range_header.to_string())
        .send()?
        .split();

    if !status.is_success() {
<<<<<<< HEAD
        return Err(super::HttpError { code: status }.into());
=======
        return Err(ArchiveError::HttpError(status));
>>>>>>> 8e5a7227
    }

    let actual_length = content_length(&headers)?;

    if actual_length != 4 {
        return Err(ArchiveError::UnexpectedContentLengthError(actual_length));
    }

    let mut buf = [0; 4];
    response.read_exact(&mut buf)?;
    Ok(buf)
}

/// Loads the `isize` field (the field that indicates the uncompressed size)
/// of a gzip file from disk.
fn load_isize(file: &mut File) -> Result<[u8; 4], ArchiveError> {
    file.seek(SeekFrom::End(-4))?;
    let mut buf = [0; 4];
    file.read_exact(&mut buf)?;
    file.seek(SeekFrom::Start(0))?;
    Ok(buf)
}

fn accepts_byte_ranges(headers: &HeaderMap) -> bool {
    headers
        .decode::<AcceptRanges>()
        .ok()
        .map(|v| v.iter().any(|unit| *unit == RangeUnit::Bytes))
        .unwrap_or(false)
}

/// Determines the uncompressed size of a gzip file hosted at the specified
/// URL by fetching just the metadata associated with the file. This makes
/// an extra round-trip to the server, so it's only more efficient than just
/// downloading the file if the file is large enough that downloading it is
/// slower than the extra round trips.
fn fetch_uncompressed_size(url: &str, len: u64) -> Option<u64> {
    // if there is an error, we ignore it and return None, instead of failing
    fetch_isize(url, len).ok().map(unpack_isize)
}

/// Determines the uncompressed size of the specified gzip file on disk.
fn load_uncompressed_size(file: &mut File) -> Option<u64> {
    // if there is an error, we ignore it and return None, instead of failing
    load_isize(file).ok().map(unpack_isize)
}

#[cfg(test)]
pub mod tests {

    use crate::tarball::Tarball;
    use std::fs::File;
    use std::path::PathBuf;

    fn fixture_path(fixture_dir: &str) -> PathBuf {
        let mut cargo_manifest_dir = PathBuf::from(env!("CARGO_MANIFEST_DIR"));
        cargo_manifest_dir.push("fixtures");
        cargo_manifest_dir.push(fixture_dir);
        cargo_manifest_dir
    }

    #[test]
    fn test_load() {
        let mut test_file_path = fixture_path("tarballs");
        test_file_path.push("test-file.tar.gz");
        let test_file = File::open(test_file_path).expect("Couldn't open test file");
        let tarball = Tarball::load(test_file).expect("Failed to load tarball");

        assert_eq!(tarball.uncompressed_size(), Some(10240));
        assert_eq!(tarball.compressed_size(), 402);
    }
}<|MERGE_RESOLUTION|>--- conflicted
+++ resolved
@@ -5,13 +5,8 @@
 use std::io::{Read, Seek, SeekFrom};
 use std::path::Path;
 
-<<<<<<< HEAD
-use attohttpc::header::HeaderMap;
-use failure::{self, Fail};
-=======
 use super::{Archive, ArchiveError, Origin};
 use attohttpc::header::HeaderMap;
->>>>>>> 8e5a7227
 use flate2::read::GzDecoder;
 use fs_utils::ensure_containing_dir_exists;
 use hyperx::header::{
@@ -34,11 +29,7 @@
 
 /// Determines the length of an HTTP response's content in bytes, using
 /// the HTTP `"Content-Length"` header.
-<<<<<<< HEAD
-fn content_length(headers: &HeaderMap) -> Result<u64, failure::Error> {
-=======
 fn content_length(headers: &HeaderMap) -> Result<u64, ArchiveError> {
->>>>>>> 8e5a7227
     headers
         .decode::<ContentLength>()
         .ok()
@@ -62,19 +53,11 @@
     /// Initiate fetching of a tarball from the given URL, returning a
     /// tarball that can be streamed (and that tees its data to a local
     /// file as it streams).
-<<<<<<< HEAD
-    pub fn fetch(url: &str, cache_file: &Path) -> Result<Box<dyn Archive>, failure::Error> {
-        let (status, headers, response) = attohttpc::get(url).send()?.split();
-
-        if !status.is_success() {
-            return Err(super::HttpError { code: status }.into());
-=======
     pub fn fetch(url: &str, cache_file: &Path) -> Result<Box<dyn Archive>, ArchiveError> {
         let (status, headers, response) = attohttpc::get(url).send()?.split();
 
         if !status.is_success() {
             return Err(ArchiveError::HttpError(status));
->>>>>>> 8e5a7227
         }
 
         let compressed_size = content_length(&headers)?;
@@ -143,11 +126,7 @@
 /// of a gzip file from a URL. This makes two round-trips to the server but avoids
 /// downloading the entire gzip file. For very small files it's unlikely to be
 /// more efficient than simply downloading the entire file up front.
-<<<<<<< HEAD
-fn fetch_isize(url: &str, len: u64) -> Result<[u8; 4], failure::Error> {
-=======
 fn fetch_isize(url: &str, len: u64) -> Result<[u8; 4], ArchiveError> {
->>>>>>> 8e5a7227
     let range_header = Range::Bytes(vec![ByteRangeSpec::FromTo(len - 4, len - 1)]);
     let (status, headers, mut response) = attohttpc::get(url)
         .header(Range::header_name(), range_header.to_string())
@@ -155,11 +134,7 @@
         .split();
 
     if !status.is_success() {
-<<<<<<< HEAD
-        return Err(super::HttpError { code: status }.into());
-=======
         return Err(ArchiveError::HttpError(status));
->>>>>>> 8e5a7227
     }
 
     let actual_length = content_length(&headers)?;
