//! Provides resolution of 3rd-party packages into specific versions, using the npm repository

use std::collections::HashMap;

use crate::error::{Context, ErrorKind, Fallible, VoltaError};
use crate::hook::ToolHooks;
use crate::platform::CliPlatform;
use crate::run::{self, ToolCommand};
use crate::session::Session;
use crate::style::{progress_spinner, tool_version};
use crate::tool::PackageDetails;
use crate::version::{VersionSpec, VersionTag};
<<<<<<< HEAD
use attohttpc::{ErrorKind, Response, StatusCode};
=======
use attohttpc::{Response, StatusCode};
>>>>>>> 8e5a7227
use log::debug;
use semver::{Version, VersionReq};

pub fn resolve(
    name: &str,
    matching: VersionSpec,
    session: &mut Session,
) -> Fallible<PackageDetails> {
    match matching {
        VersionSpec::Semver(requirement) => resolve_semver(name, requirement, session),
        VersionSpec::Exact(version) => resolve_semver(name, VersionReq::exact(&version), session),
        VersionSpec::None | VersionSpec::Tag(VersionTag::Latest) => {
            resolve_tag(name, "latest", session)
        }
        VersionSpec::Tag(tag) => resolve_tag(name, &tag.to_string(), session),
    }
}

fn resolve_tag(name: &str, tag: &str, session: &mut Session) -> Fallible<PackageDetails> {
    let package_index = match session.hooks()?.package() {
        Some(&ToolHooks {
            index: Some(ref hook),
            ..
        }) => {
            debug!("Using packages.index hook to determine package metadata URL");
            let url = hook.resolve(&name)?;
            resolve_package_metadata(name, &url)?.into()
        }
        _ => npm_view_query(name, tag, session)?,
    };

    let mut entries = package_index.entries.into_iter();
    let details_opt = package_index
        .tags
        .get(tag)
        .and_then(|v| entries.find(|PackageDetails { version, .. }| v == version));

    match details_opt {
        Some(details) => {
            debug!(
                "Found {} latest version ({}) from {}",
                name, details.version, details.tarball_url
            );
            Ok(details)
        }
        None => Err(ErrorKind::PackageVersionNotFound {
            name: name.to_string(),
            matching: tag.into(),
        }
        .into()),
    }
}

fn resolve_semver(
    name: &str,
    matching: VersionReq,
    session: &mut Session,
) -> Fallible<PackageDetails> {
    let package_index = match session.hooks()?.package() {
        Some(&ToolHooks {
            index: Some(ref hook),
            ..
        }) => {
            debug!("Using packages.index hook to determine package metadata URL");
            let url = hook.resolve(&name)?;
            resolve_package_metadata(name, &url)?.into()
        }
        _ => npm_view_query(name, &matching.to_string(), session)?,
    };

    let details_opt = package_index
        .entries
        .into_iter()
        .find(|PackageDetails { version, .. }| matching.matches(&version));

    match details_opt {
        Some(details) => {
            debug!(
                "Found {}@{} matching requirement '{}' from {}",
                name, details.version, matching, details.tarball_url
            );
            Ok(details)
        }
        None => Err(ErrorKind::PackageVersionNotFound {
            name: name.to_string(),
            matching: matching.to_string(),
        }
        .into()),
    }
}

/// Index of versions of a specific package.
pub struct PackageIndex {
    pub tags: HashMap<String, Version>,
    pub entries: Vec<PackageDetails>,
}

/// Use `npm view` to get the info for the package. This supports:
///
/// * normal package installation from the public npm repo
/// * installing packages from alternate registries, configured via .npmrc
fn npm_view_query(name: &str, version: &str, session: &mut Session) -> Fallible<PackageIndex> {
    let command = npm_view_command_for(name, version, session)?;
    debug!("Running command: `{:?}`", command);

    let spinner = progress_spinner(&format!(
        "Querying metadata for {}",
        tool_version(name, version)
    ));
    let output = command.output()?;
    spinner.finish_and_clear();

    if !output.status.success() {
        debug!(
            "Command failed, stderr is:\n{}",
            String::from_utf8_lossy(&output.stderr).to_string()
        );
        debug!("Exit code is {:?}", output.status.code());
        return Err(ErrorKind::NpmViewMetadataFetchError {
            package: name.to_string(),
        }
        .into());
    }

    let response_json = String::from_utf8_lossy(&output.stdout);

    // Sometimes the returned JSON is an array (semver case), otherwise it's a single object.
    // Check if the first char is '[' and parse as an array if so
    if response_json.starts_with('[') {
        let metadatas: Vec<super::serial::NpmViewData> = serde_json::de::from_str(&response_json)
            .with_context(|| {
            ErrorKind::NpmViewMetadataParseError {
                package: name.to_string(),
            }
        })?;
        debug!("[parsed package metadata (array)]\n{:?}", metadatas);

        // get latest version, making sure the array is not empty
        let tags = match metadatas.iter().next() {
            Some(m) => m.dist_tags.clone(),
            None => {
                return Err(ErrorKind::PackageNotFound {
                    package: name.to_string(),
                }
                .into())
            }
        };

        let mut entries: Vec<PackageDetails> = metadatas.into_iter().map(|e| e.into()).collect();
        // sort so that the versions are ordered highest-to-lowest
        entries.sort_by(|a, b| b.version.cmp(&a.version));

        debug!("[sorted entries]\n{:?}", entries);

        Ok(PackageIndex { tags, entries })
    } else {
        let metadata: super::serial::NpmViewData = serde_json::de::from_str(&response_json)
            .with_context(|| ErrorKind::NpmViewMetadataParseError {
                package: name.to_string(),
            })?;
        debug!("[parsed package metadata (single)]\n{:?}", metadata);

        Ok(PackageIndex {
            tags: metadata.dist_tags.clone(),
            entries: vec![metadata.into()],
        })
    }
}

// build a command to run `npm view` with json output
fn npm_view_command_for(name: &str, version: &str, session: &mut Session) -> Fallible<ToolCommand> {
    let mut command = run::npm::command(CliPlatform::default(), session)?;
    command.arg("view");
    command.arg("--json");
    command.arg(format!("{}@{}", name, version));
    Ok(command)
}

// fetch metadata for the input url
fn resolve_package_metadata(
    package_name: &str,
    package_info_url: &str,
) -> Fallible<super::serial::RawPackageMetadata> {
    let spinner = progress_spinner(&format!("Fetching package metadata: {}", package_info_url));
    let response_text = attohttpc::get(package_info_url)
        .send()
        .and_then(Response::error_for_status)
        .and_then(Response::text)
<<<<<<< HEAD
        .with_context(|err| match err.kind() {
            ErrorKind::StatusCode(StatusCode::NOT_FOUND) => ErrorDetails::PackageNotFound {
                package: package_name.into(),
            },
            _ => ErrorDetails::PackageMetadataFetchError {
                from_url: package_info_url.into(),
            },
=======
        .map_err(|err| {
            let kind = match err.kind() {
                attohttpc::ErrorKind::StatusCode(StatusCode::NOT_FOUND) => {
                    ErrorKind::PackageNotFound {
                        package: package_name.into(),
                    }
                }
                _ => ErrorKind::PackageMetadataFetchError {
                    from_url: package_info_url.into(),
                },
            };

            VoltaError::from_source(err, kind)
>>>>>>> 8e5a7227
        })?;

    let metadata: super::serial::RawPackageMetadata = serde_json::de::from_str(&response_text)
        .with_context(|| ErrorKind::ParsePackageMetadataError {
            from_url: package_info_url.to_string(),
        })?;

    spinner.finish_and_clear();
    Ok(metadata)
}<|MERGE_RESOLUTION|>--- conflicted
+++ resolved
@@ -10,11 +10,7 @@
 use crate::style::{progress_spinner, tool_version};
 use crate::tool::PackageDetails;
 use crate::version::{VersionSpec, VersionTag};
-<<<<<<< HEAD
-use attohttpc::{ErrorKind, Response, StatusCode};
-=======
 use attohttpc::{Response, StatusCode};
->>>>>>> 8e5a7227
 use log::debug;
 use semver::{Version, VersionReq};
 
@@ -203,15 +199,6 @@
         .send()
         .and_then(Response::error_for_status)
         .and_then(Response::text)
-<<<<<<< HEAD
-        .with_context(|err| match err.kind() {
-            ErrorKind::StatusCode(StatusCode::NOT_FOUND) => ErrorDetails::PackageNotFound {
-                package: package_name.into(),
-            },
-            _ => ErrorDetails::PackageMetadataFetchError {
-                from_url: package_info_url.into(),
-            },
-=======
         .map_err(|err| {
             let kind = match err.kind() {
                 attohttpc::ErrorKind::StatusCode(StatusCode::NOT_FOUND) => {
@@ -225,7 +212,6 @@
             };
 
             VoltaError::from_source(err, kind)
->>>>>>> 8e5a7227
         })?;
 
     let metadata: super::serial::RawPackageMetadata = serde_json::de::from_str(&response_text)
