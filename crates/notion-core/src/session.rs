--- conflicted
+++ resolved
@@ -5,23 +5,13 @@
 use std::rc::Rc;
 
 use config::{Config, LazyConfig};
-<<<<<<< HEAD
-use distro::node::NodeVersion;
-use distro::Fetched;
+use distro::{DistroVersion, Fetched};
 use inventory::{Inventory, LazyInventory};
 use platform::PlatformSpec;
 use plugin::Publish;
 use project::{LazyProject, Project};
+use tool::ToolSpec;
 use toolchain::LazyToolchain;
-=======
-use distro::{DistroVersion, Fetched};
-use inventory::{Inventory, LazyInventory};
-use platform::PlatformSpec;
-use plugin::Publish;
-use project::Project;
-use tool::ToolSpec;
-use toolchain::Toolchain;
->>>>>>> 7a3aa31b
 use version::VersionSpec;
 
 use std::fmt::{self, Display, Formatter};
@@ -123,32 +113,6 @@
         self.project.get()
     }
 
-<<<<<<< HEAD
-    pub fn current_platform(&mut self) -> Fallible<Option<Rc<PlatformSpec>>> {
-        if let Some(image) = self.project_platform()? {
-            return Ok(Some(image));
-        }
-
-        if let Some(image) = self.user_platform()? {
-            return Ok(Some(image));
-        }
-
-        return Ok(None);
-    }
-
-    pub fn user_platform(&mut self) -> Fallible<Option<Rc<PlatformSpec>>> {
-        if let Some(node) = self.user_node()? {
-            if let Some(yarn) = self.user_yarn()? {
-                return Ok(Some(Rc::new(PlatformSpec {
-                    node,
-                    yarn: Some(yarn),
-                })));
-            }
-
-            return Ok(Some(Rc::new(PlatformSpec { node, yarn: None })));
-        }
-        Ok(None)
-=======
     pub fn current_platform(&self) -> Option<Rc<PlatformSpec>> {
         self.project_platform().or_else(|| self.user_platform())
     }
@@ -157,7 +121,6 @@
         self.toolchain
             .platform_ref()
             .map(|platform| Rc::new(platform.clone()))
->>>>>>> 7a3aa31b
     }
 
     /// Returns the current project's pinned platform image, if any.
@@ -207,60 +170,6 @@
         Ok(())
     }
 
-<<<<<<< HEAD
-    pub fn user_node(&self) -> Fallible<Option<NodeVersion>> {
-        let toolchain = self.toolchain.get()?;
-        Ok(toolchain.get_active_node().map(|ref nv| nv.clone()))
-    }
-
-    /// Fetches a version of Node matching the specified semantic verisoning
-    /// requirements.
-    pub fn fetch_node(&mut self, matching: &VersionSpec) -> Fallible<Fetched<NodeVersion>> {
-        let inventory = self.inventory.get_mut()?;
-        let config = self.config.get()?;
-        inventory.fetch_node(matching, config)
-    }
-
-    /// Sets the user toolchain's Node version to one matching the specified semantic versioning
-    /// requirements.
-    pub fn install_node(&mut self, matching: &VersionSpec) -> Fallible<()> {
-        let inventory = self.inventory.get_mut()?;
-        let toolchain = self.toolchain.get_mut()?;
-        let config = self.config.get()?;
-        let version = inventory.fetch_node(matching, config)?.into_version();
-        toolchain.set_active_node(version)?;
-        Ok(())
-    }
-
-    /// Updates toolchain in package.json with the Node version matching the specified semantic
-    /// versioning requirements.
-    pub fn pin_node_version(&mut self, matching: &VersionSpec) -> Fallible<()> {
-        if let Some(ref project) = self.project()? {
-            let node_version = self.fetch_node(matching)?.into_version();
-            project.pin_node_in_toolchain(node_version)?;
-        } else {
-            throw!(NotInPackageError::new());
-        }
-        Ok(())
-    }
-
-    pub fn user_yarn(&mut self) -> Fallible<Option<Version>> {
-        let toolchain = self.toolchain.get()?;
-        Ok(toolchain.get_active_yarn().map(|ref v| v.clone()))
-    }
-
-    /// Fetches a version of Node matching the specified semantic verisoning
-    /// requirements.
-    pub fn fetch_yarn(&mut self, matching: &VersionSpec) -> Fallible<Fetched<Version>> {
-        let inventory = self.inventory.get_mut()?;
-        let config = self.config.get()?;
-        inventory.fetch_yarn(matching, config)
-    }
-
-    /// Sets the Yarn version in the user toolchain to one matching the specified semantic versioning
-    /// requirements.
-    pub fn install_yarn(&mut self, matching: &VersionSpec) -> Fallible<()> {
-=======
     /// Installs a Tool matching the specified semantic versioning requirements,
     /// and updates the `toolchain` as necessary.
     pub fn install(&mut self, toolspec: &ToolSpec) -> Fallible<()> {
@@ -271,32 +180,18 @@
 
     /// Fetches a Tool version matching the specified semantic versioning requirements.
     pub fn fetch(&mut self, tool: &ToolSpec) -> Fallible<Fetched<DistroVersion>> {
->>>>>>> 7a3aa31b
         let inventory = self.inventory.get_mut()?;
         let toolchain = self.toolchain.get_mut()?;
         let config = self.config.get()?;
-<<<<<<< HEAD
-        let version = inventory.fetch_yarn(matching, config)?.into_version();
-        toolchain.set_active_yarn(version)?;
-        Ok(())
-=======
         inventory.fetch(&tool, config)
->>>>>>> 7a3aa31b
     }
 
     /// Updates toolchain in package.json with the Tool version matching the specified semantic
     /// versioning requirements.
-<<<<<<< HEAD
-    pub fn pin_yarn_version(&mut self, matching: &VersionSpec) -> Fallible<()> {
-        if let Some(ref project) = self.project()? {
-            let yarn_version = self.fetch_yarn(matching)?.into_version();
-            project.pin_yarn_in_toolchain(yarn_version)?;
-=======
     pub fn pin(&mut self, toolspec: &ToolSpec) -> Fallible<()> {
         if let Some(ref project) = self.project() {
             let distro_version = self.fetch(toolspec)?.into_version();
             project.pin(&distro_version)?;
->>>>>>> 7a3aa31b
         } else {
             throw!(NotInPackageError::new());
         }
