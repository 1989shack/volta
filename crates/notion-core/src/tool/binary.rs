use std::env::ArgsOs;
use std::ffi::{OsStr, OsString};
use std::process::Command;

<<<<<<< HEAD
use failure::Fail;

use super::{command_for, NoSuchToolError, Tool};
=======
use super::{arg0, command_for, Tool};
use crate::error::ErrorDetails;
>>>>>>> 64bc1cf7
use crate::path;
use crate::session::{ActivityKind, Session};

use notion_fail::{throw, Fallible};

/// Represents a delegated binary executable.
pub struct Binary(Command);

/// Represents the arguments needed for a binary executable
/// Both the executable name and the arguments to pass to it
pub struct BinaryArgs {
    pub executable: OsString,
    pub args: ArgsOs,
}

impl Tool for Binary {
    type Arguments = BinaryArgs;

    fn new(params: BinaryArgs, session: &mut Session) -> Fallible<Self> {
        session.add_event_start(ActivityKind::Binary);

        // first try to use the project toolchain
        if let Some(project) = session.project()? {
            // check if the executable is a direct dependency
            if project.has_direct_bin(&params.executable)? {
                // use the full path to the file
                let mut path_to_bin = project.local_bin_dir();
                path_to_bin.push(&params.executable);

                // if we're in a pinned project, use the project's platform.
                if let Some(ref platform) = session.project_platform()? {
                    let image = platform.checkout(session)?;
                    return Ok(Self::from_components(
                        &path_to_bin.as_os_str(),
                        params.args,
                        &image.path()?,
                    ));
                }

                // otherwise use the user platform.
                if let Some(ref platform) = session.user_platform()? {
                    let image = platform.checkout(session)?;
                    return Ok(Self::from_components(
                        &path_to_bin.as_os_str(),
                        params.args,
                        &image.path()?,
                    ));
                }

                // if there's no user platform selected, fail.
                throw!(ErrorDetails::NoSuchTool {
                    tool: "Node".to_string()
                });
            }
        }

        // next try to use the user toolchain
        if let Some(ref platform) = session.user_platform()? {
            // use the full path to the binary
            // ISSUE (#160): Look up the platform image bound to the user tool.
            let image = platform.checkout(session)?;
            let node_str = image.node.runtime.to_string();
            let npm_str = image.node.npm.to_string();
            let mut third_p_bin_dir = path::node_image_3p_bin_dir(&node_str, &npm_str)?;
            third_p_bin_dir.push(&params.executable);
            return Ok(Self::from_components(
                &third_p_bin_dir.as_os_str(),
                params.args,
                &image.path()?,
            ));
        };

        // at this point, there is no project or user toolchain
        // the user is executing a Notion shim that doesn't have a way to execute it
<<<<<<< HEAD
        throw!(NoToolChainError::for_shim(
            params.executable.to_string_lossy().to_string()
        ));
=======
        throw!(ErrorDetails::NoToolChain {
            shim_name: exe.to_string_lossy().to_string(),
        });
>>>>>>> 64bc1cf7
    }

    fn from_components(exe: &OsStr, args: ArgsOs, path_var: &OsStr) -> Self {
        Binary(command_for(exe, args, path_var))
    }

    fn command(self) -> Command {
        self.0
    }
}<|MERGE_RESOLUTION|>--- conflicted
+++ resolved
@@ -2,14 +2,8 @@
 use std::ffi::{OsStr, OsString};
 use std::process::Command;
 
-<<<<<<< HEAD
-use failure::Fail;
-
-use super::{command_for, NoSuchToolError, Tool};
-=======
-use super::{arg0, command_for, Tool};
+use super::{command_for, Tool};
 use crate::error::ErrorDetails;
->>>>>>> 64bc1cf7
 use crate::path;
 use crate::session::{ActivityKind, Session};
 
@@ -84,15 +78,9 @@
 
         // at this point, there is no project or user toolchain
         // the user is executing a Notion shim that doesn't have a way to execute it
-<<<<<<< HEAD
-        throw!(NoToolChainError::for_shim(
-            params.executable.to_string_lossy().to_string()
-        ));
-=======
         throw!(ErrorDetails::NoToolChain {
-            shim_name: exe.to_string_lossy().to_string(),
+            shim_name: params.executable.to_string_lossy().to_string(),
         });
->>>>>>> 64bc1cf7
     }
 
     fn from_components(exe: &OsStr, args: ArgsOs, path_var: &OsStr) -> Self {
